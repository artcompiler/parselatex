--- conflicted
+++ resolved
@@ -58,11 +58,7 @@
 import { Assert, assert } from './assert.js';
 import { Ast } from './ast.js';
 
-<<<<<<< HEAD
 export const Model = (() => {
-=======
-export const Model = (function () {
->>>>>>> 3b5e9142
   function Model() {
   }
 
@@ -112,11 +108,7 @@
     assert(node instanceof Array ||
            typeof node === 'object' && (node.op || node instanceof Model) ||
            typeof node === 'string', JSON.stringify(node));
-<<<<<<< HEAD
     assert(node !== undefined, '1000: Internal error. Node undefined.');
-=======
-    assert(node != undefined, '1000: Internal error. Node undefined.');
->>>>>>> 3b5e9142
     // If we already have a model, then just return it.
     if (node instanceof Model) {
       if (location) {
@@ -153,7 +145,6 @@
       if (!Mp[v]) {
         Mp[v] = (...rest) => {
           const fn = Model.fn[v];
-<<<<<<< HEAD
           if (rest.length > 1 &&
               rest[1] instanceof Model) {
             return fn.apply(this, rest);
@@ -163,17 +154,6 @@
             args.push(rest[i]);
           }
           return fn.apply(this, args);
-=======
-          if (arguments.length > 1 &&
-              arguments[1] instanceof Model) {
-            return fn.apply(this, arguments);
-          }
-            const args = [this];
-            for (let i = 0; i < arguments.length; i++) {
-              args.push(arguments[i]);
-            }
-            return fn.apply(this, args);
->>>>>>> 3b5e9142
         };
       }
     });
@@ -557,11 +537,8 @@
           break;
         case 2:
           text = `\\sqrt[${args[0]}]{${args[1]}}`;
-<<<<<<< HEAD
           break;
         default:
-=======
->>>>>>> 3b5e9142
           break;
         }
         break;
@@ -589,22 +566,12 @@
               text += '\\times ';
             }
             text += args[index];
-<<<<<<< HEAD
           } else if (term.op === OpStr.PAREN ||
                      term.op === OpStr.VAR ||
                      term.op === OpStr.CST ||
                      typeof prevTerm === 'number' && typeof term !== 'number') {
             // Elide the times symbol if rhs is parenthesized or a var, or lhs is a number
             // nd rhs is not a number.
-=======
-          }
-          // Elide the times symbol if rhs is parenthesized or a var, or lhs is a number
-          // nd rhs is not a number.
-          else if (term.op === OpStr.PAREN ||
-               term.op === OpStr.VAR ||
-               term.op === OpStr.CST ||
-               typeof prevTerm === 'number' && typeof term !== 'number') {
->>>>>>> 3b5e9142
             text += args[index];
           } else {
             if (index !== 0) {
@@ -1078,13 +1045,8 @@
     // Manage the token stream.
     let T0 = TK_NONE;
     let T1 = TK_NONE;
-<<<<<<< HEAD
     let lexemeT0;
     let lexemeT1;
-=======
-    let lexemeT0; let
-lexemeT1;
->>>>>>> 3b5e9142
     const scan = scanner(src);
 
     function initParser(options) {
@@ -1099,10 +1061,7 @@
     }
 
     function lexeme() {
-<<<<<<< HEAD
       // Get the current lexeme.
-=======
->>>>>>> 3b5e9142
       assert(lexemeT0 !== undefined, `1000: Lexeme for token T0=${T0} is missing.`);
       return lexemeT0;
     }
@@ -2264,22 +2223,14 @@
             expr.isMixedNumber = true;
           } else if (args.length > 0 &&
                      args[args.length - 1].op === Model.VAR &&
-<<<<<<< HEAD
                      expr.op === Model.VAR && expr.args[0].indexOf('\'') === 0) {
-=======
-                     expr.op === Model.VAR && expr.args[0].indexOf('"') === 0) {
->>>>>>> 3b5e9142
             // Merge previous var with current '.
             expr = binaryNode(Model.POW, [args.pop(), expr]);
             expr.isImplicit = expr.args[0].isImplicit;
           } else if (args.length > 0 &&
                      (args[args.length - 1].op === Model.MUL || args[args.length - 1].op === Model.DOT) &&  // 2x', 2*x', 2\cdot x'
                      args[args.length - 1].args[args[args.length - 1].args.length - 1].op === Model.VAR &&
-<<<<<<< HEAD
                      expr.op === Model.VAR && expr.args[0].indexOf('\'') === 0) {
-=======
-                     expr.op === Model.VAR && expr.args[0].indexOf('"') === 0) {
->>>>>>> 3b5e9142
             t = args.pop();
             expr = multiplyNode(t.args.concat(binaryNode(Model.POW, [t.args.pop(), expr])));
             expr.isImplicit = expr.args[0].isImplicit;
@@ -2287,11 +2238,7 @@
                      args[args.length - 1].op === Model.VAR &&
                      expr.op === Model.POW &&
                      expr.args[0].op === Model.VAR &&
-<<<<<<< HEAD
                      expr.args[0].args[0].indexOf('\'') === 0) {
-=======
-                     expr.args[0].args[0].indexOf('"') === 0) {
->>>>>>> 3b5e9142
             // Merge previous var with current ' and raise to the power.
             expr = newNode(Model.POW, [binaryNode(Model.POW, [args.pop(), expr.args[0]])].concat(expr.args.slice(1)));
           } else if (args.length > 0 &&
@@ -2456,12 +2403,9 @@
     function isRepeatingDecimal(args) {
       // '3.' '\overline{..}'
       // '10\times3.' '\overline{..}', prefix=10
-<<<<<<< HEAD
       if (!isNumber(args[0])) {
         return null;
       }
-=======
->>>>>>> 3b5e9142
       let prefix;
       let isNeg = false;
       if (args[0].op === Model.SUB && args[0].args[0].op === Model.NUM) {
@@ -2472,12 +2416,7 @@
         prefix = args[0].args.slice(0, args[0].args.length - 1);
         args = args[0].args.slice(args[0].args.length - 1).concat(args[1]);
       }
-<<<<<<< HEAD
       let expr; let n0; let n1;
-=======
-      let expr; let n0; let
-n1;
->>>>>>> 3b5e9142
       if (!args[0].lbrk &&
           (args[0].op === Model.NUM && args[0].numberFormat === 'decimal' ||
            args[0].op === Model.VAR && args[0].args[0] === '?' ||
@@ -2900,10 +2839,6 @@
     // Return a parser object.
     return {
       expr,
-<<<<<<< HEAD
-=======
-      tokenize,
->>>>>>> 3b5e9142
     };
     // SCANNER
     // Find tokens in the input stream.
@@ -3476,11 +3411,7 @@
               return variable(c);
             } if ((t = unicodeToLaTeX[c])) {
               lexeme = t;
-<<<<<<< HEAD
               tk = lexemeToToken[lexeme];
-=======
-              let tk = lexemeToToken[lexeme];
->>>>>>> 3b5e9142
               if (tk === undefined) {
                 tk = TK_VAR;   // e.g. \\theta
               }
@@ -3582,11 +3513,7 @@
           curIndex = startIndex;
         }
         // Group primes into a single var.
-<<<<<<< HEAD
         while (lexeme.lastIndexOf('\'') === lexeme.length - 1 && c === CC_SINGLEQUOTE) {
-=======
-        while (lexeme.lastIndexOf('"') === lexeme.length - 1 && c === CC_SINGLEQUOTE) {
->>>>>>> 3b5e9142
           lexeme += String.fromCharCode(c);
           c = src.charCodeAt(curIndex++);
         }
@@ -3676,17 +3603,10 @@
       }
       function prime(c) {
         assert(c === 39);
-<<<<<<< HEAD
         lexeme = '\'';
         while (src.charCodeAt(curIndex) === 39) {
           curIndex++;
           lexeme += '\'';
-=======
-        lexeme = '"';
-        while (src.charCodeAt(curIndex) === 39) {
-          curIndex++;
-          lexeme += '"';
->>>>>>> 3b5e9142
         }
         return TK_VAR;
       }
